package es.unizar.urlshortener.core

import java.time.OffsetDateTime
import java.time.Instant
<<<<<<< HEAD
=======
import java.net.URI
>>>>>>> d80d370d

/**
 * HTTP status codes used in the application.
 * 
 * These constants follow HTTP standards for URL redirection:
 * - 307: Temporary redirect (default) - indicates the resource is temporarily moved
 * - 301: Permanent redirect - indicates the resource has permanently moved
 * 
 * @see <a href="https://www.rfc-editor.org/rfc/rfc9110.html#section-15.4">RFC 9110 - HTTP Semantics</a>
 */
object HttpStatusCodes {
    const val TEMPORARY_REDIRECT = 307
    const val PERMANENT_REDIRECT = 301
}

/**
 * Input validation constants for domain boundaries.
 * 
 * These limits help prevent:
 * - Buffer overflow attacks
 * - Database storage issues
 * - Performance problems with extremely long inputs
 * 
 * Based on common web standards and security best practices.
 */
object InputLimits {
    /** Maximum URL length following RFC 9110 recommendations */
    const val MAX_URL_LENGTH = 2048
    /** Maximum hash key length for optimal performance */
    const val MAX_KEY_LENGTH = 100
}

/**
 * Represents a URL hash as a value object.
 * 
 * This is a modern Kotlin value class that provides:
 * - **Type Safety**: Prevents mixing URL hashes with other strings
 * - **Zero Runtime Overhead**: Compiled away to the underlying String
 * - **Validation**: Ensures hash meets domain constraints
 * - **Immutability**: Cannot be modified after creation
 * 
 * @param value The hash string value
 * @throws IllegalArgumentException if the hash is blank or too long
 * 
 * @see <a href="https://kotlinlang.org/docs/inline-classes.html">Kotlin Value Classes</a>
 */
@JvmInline
value class UrlHash(val value: String) {
    init {
        require(value.isNotBlank()) { "URL hash cannot be blank" }
        require(value.length <= InputLimits.MAX_KEY_LENGTH) { 
            "URL hash length ${value.length} exceeds maximum ${InputLimits.MAX_KEY_LENGTH}" 
        }
    }
    
    override fun toString(): String = value
}

/**
 * Represents a URL as a value object.
 * Provides type safety and validation for URLs.
 */
@JvmInline
value class Url(val value: String) {
    init {
        require(value.isNotBlank()) { "URL cannot be blank" }
        require(value.length <= InputLimits.MAX_URL_LENGTH) { 
            "URL length ${value.length} exceeds maximum ${InputLimits.MAX_URL_LENGTH}" 
        }
    }
    
    override fun toString(): String = value
}

/**
 * Represents an IP address as a value object.
 * Provides type safety for IP address values.
 */
@JvmInline
value class IpAddress(val value: String) {
    init {
        require(value.isNotBlank()) { "IP address cannot be blank" }
    }
    
    override fun toString(): String = value
}

/**
 * Represents a country code as a value object.
 * Provides type safety for country identifiers.
 */
@JvmInline
value class CountryCode(val value: String) {
    init {
        require(value.isNotBlank()) { "Country code cannot be blank" }
        require(value.length == 2) { "Country code must be 2 characters long" }
    }
    
    override fun toString(): String = value
}

/**
 * Represents a browser identifier as a value object.
 */
@JvmInline
value class Browser(val value: String) {
    init {
        require(value.isNotBlank()) { "Browser cannot be blank" }
    }
    
    override fun toString(): String = value
}

/**
 * Represents a platform identifier as a value object.
 */
@JvmInline
value class Platform(val value: String) {
    init {
        require(value.isNotBlank()) { "Platform cannot be blank" }
    }
    
    override fun toString(): String = value
}

/**
 * Represents a referrer URL as a value object.
 */
@JvmInline
value class Referrer(val value: String) {
    init {
        require(value.isNotBlank()) { "Referrer cannot be blank" }
    }
    
    override fun toString(): String = value
}

/**
 * Represents a sponsor identifier as a value object.
 */
@JvmInline
value class Sponsor(val value: String) {
    init {
        require(value.isNotBlank()) { "Sponsor cannot be blank" }
    }
    
    override fun toString(): String = value
}

/**
 * Represents an owner identifier as a value object.
 */
@JvmInline
value class Owner(val value: String) {
    init {
        require(value.isNotBlank()) { "Owner cannot be blank" }
    }
    
    override fun toString(): String = value
}

/**
 * Represents the safety status of a URL as a sealed class.
 * 
 * Sealed classes in Kotlin provide:
 * - **Exhaustive Pattern Matching**: Compiler ensures all cases are handled
 * - **Type Safety**: Cannot create invalid states
 * - **Performance**: No runtime overhead compared to enums
 * - **Extensibility**: Easy to add new states in the same module
 * 
 * @see <a href="https://kotlinlang.org/docs/sealed-classes.html">Kotlin Sealed Classes</a>
 */
sealed class UrlSafety {
    /** URL has been verified as safe */
    object Safe : UrlSafety()
    /** URL has been identified as potentially unsafe */
    object Unsafe : UrlSafety()
    /** URL safety status is unknown or not yet determined */
    object Unknown : UrlSafety()
}

/**
 * Represents the type of redirection as a sealed class.
 * 
 * This sealed class encapsulates HTTP redirection semantics:
 * - **Temporary**: Resource temporarily moved (307)
 * - **Permanent**: Resource permanently moved (301)
 * 
 * @param statusCode The HTTP status code for this redirection type
 */
sealed class RedirectionType(val statusCode: Int) {
    /** Temporary redirect - resource temporarily moved */
    object Temporary : RedirectionType(HttpStatusCodes.TEMPORARY_REDIRECT)
    /** Permanent redirect - resource permanently moved */
    object Permanent : RedirectionType(HttpStatusCodes.PERMANENT_REDIRECT)
}

/**
 * A [Redirection] specifies the [target] and the [type] of a redirection.
 * Uses value objects and sealed classes for type safety.
 */
data class Redirection(
    val target: Url,
    val type: RedirectionType = RedirectionType.Temporary
) {
    val statusCode: Int get() = type.statusCode
}

/**
 * A [ShortUrlProperties] is the bag of properties that a [ShortUrl] may have.
 * Uses value objects for type safety.
 */
data class ShortUrlProperties(
    val ip: IpAddress? = null,
    val sponsor: Sponsor? = null,
    val safety: UrlSafety = UrlSafety.Unknown,
    val owner: Owner? = null,
    val country: CountryCode? = null,
<<<<<<< HEAD
    val createdAt: String = Instant.now().toString()
=======
    val createdAt: String = Instant.now().toString(),
    val originalUrl: String = "" 
>>>>>>> d80d370d
) {
    @Deprecated("Use safety property instead", ReplaceWith("safety"))
    val safe: Boolean get() = safety == UrlSafety.Safe
}

/**
 * A [ShortUrlQrCode] is the bag of properties that a [ShortUrl] needs.
 * Uses value objects for type safety.
 */
data class ShortUrlQrCode(
    val url: URI? = null,
    val formats: String = "svg",
    val size: String = "150x150"
)

/**
 * A [ClickProperties] is the bag of properties that a [Click] may have.
 * Uses value objects for type safety.
 */
data class ClickProperties(
    val ip: IpAddress? = null,
    val referrer: Referrer? = null,
    val browser: Browser? = null,
    val platform: Platform? = null,
    val country: CountryCode? = null
)

/**
 * A [Click] captures a request of redirection of a [ShortUrl] identified by its [hash].
 * Uses value objects for type safety.
 */
data class Click(
    val hash: UrlHash,
    val properties: ClickProperties = ClickProperties(),
    val created: OffsetDateTime = OffsetDateTime.now()
)

/**
 * A [ShortUrl] is the mapping between a remote url identified by [redirection]
 * and a local short url identified by [hash].
 * Uses value objects for type safety.
 */
data class ShortUrl(
    val hash: UrlHash,
    val redirection: Redirection,
    val created: OffsetDateTime = OffsetDateTime.now(),
    val properties: ShortUrlProperties = ShortUrlProperties(),
    val qrCode: ShortUrlQrCode = ShortUrlQrCode()
)<|MERGE_RESOLUTION|>--- conflicted
+++ resolved
@@ -2,10 +2,7 @@
 
 import java.time.OffsetDateTime
 import java.time.Instant
-<<<<<<< HEAD
-=======
 import java.net.URI
->>>>>>> d80d370d
 
 /**
  * HTTP status codes used in the application.
@@ -224,12 +221,8 @@
     val safety: UrlSafety = UrlSafety.Unknown,
     val owner: Owner? = null,
     val country: CountryCode? = null,
-<<<<<<< HEAD
-    val createdAt: String = Instant.now().toString()
-=======
     val createdAt: String = Instant.now().toString(),
     val originalUrl: String = "" 
->>>>>>> d80d370d
 ) {
     @Deprecated("Use safety property instead", ReplaceWith("safety"))
     val safe: Boolean get() = safety == UrlSafety.Safe
