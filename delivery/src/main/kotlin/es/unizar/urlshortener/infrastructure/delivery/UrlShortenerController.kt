--- conflicted
+++ resolved
@@ -427,12 +427,8 @@
                 url = url,
                 properties = mapOf(
                     "safe" to (properties.safety == UrlSafety.Safe),
-<<<<<<< HEAD
-                    "createdAt" to properties.createdAt
-=======
                     "createdAt" to properties.createdAt,
                     "originalUrl" to data.url
->>>>>>> d80d370d
                 ),
                 qrCode = mapOf(
                     "url" to urlQR,
