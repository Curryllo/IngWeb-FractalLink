/**
 * Initializes the document and sets up the form submission handler.
 * Uses modern JavaScript features with vanilla DOM manipulation.
 */
document.addEventListener('DOMContentLoaded', function() {
    const form = document.getElementById('shortener');
    const urlInput = document.getElementById('urlInput');

    /**
     * Handles the form submission event.
     * Prevents the default form submission and sends an AJAX POST request.
     * @param {Event} event - The form submission event.
     */
    form.addEventListener('submit', function(event) {
        event.preventDefault();
        
        const url = urlInput.value.trim();
        
        if (!isValidURL(url)) {
            showError('Please enter a valid URL');
            return;
        }
        
        setLoading(true);
        clearResult();
        
        // Use modern FormData with multipart/form-data
        const formData = new FormData();
        formData.append('url', url);
        
        fetch('/api/link', {
            method: 'POST',
            body: formData,
            headers: {
                'Accept': 'application/json'
            }
        })
        .then(response => {
            if (response.ok) {
                return response.json().then(data => {
                    const shortURL = response.headers.get('Location') || data.url;
                    showSuccess(shortURL);
                });
            } else {
                return response.json().then(errorData => {
                    // Handle Problem Details format (RFC 9457)
                    const errorMessage = errorData.detail || errorData.title || 'Failed to shorten URL';
                    showError(errorMessage);
                }).catch(() => {
                    showError('Failed to shorten URL');
                });
            }
        })
        .catch(error => {
            console.error('Error shortening URL:', error);
            showError('Network error. Please try again.');
        })
        .finally(() => {
            setLoading(false);
        });
    });
    
    // Add input validation
    urlInput.addEventListener('input', function() {
        const url = this.value.trim();
        const isValid = !url || isValidURL(url);
        
        if (url && isValid) {
            this.classList.remove('is-invalid');
            this.classList.add('is-valid');
        } else if (url && !isValid) {
            this.classList.remove('is-valid');
            this.classList.add('is-invalid');
        } else {
            this.classList.remove('is-valid', 'is-invalid');
        }
    });
});

/**
 * Check if URL is valid
 * @param {string} url - The URL to validate
 * @returns {boolean} True if valid
 */
function isValidURL(url) {
    try {
        new URL(url);
        return true;
    } catch {
        return false;
    }
}

/**
 * Set loading state
 * @param {boolean} isLoading - Whether to show loading
 */
function setLoading(isLoading) {
    const submitBtn = document.getElementById('submitBtn');
    if (isLoading) {
        submitBtn.disabled = true;
        submitBtn.textContent = 'Shortening...';
    } else {
        submitBtn.disabled = false;
        submitBtn.textContent = 'Short me!';
    }
}

/**
 * Show success message with shortened URL
 * @param {string} shortURL - The shortened URL
 */
function showSuccess(shortURL) {
    let qrURL = shortURL.concat("/qr");
    document.getElementById('result').innerHTML = `
        <div class='alert alert-success lead'>
            <strong>Success!</strong> Your URL has been shortened:
            <br><br>
            <a target='_blank' href='${shortURL}' style="color: white; text-decoration: underline; font-weight: 600;">
                ${shortURL}
            </a>
            <br><br>
<<<<<<< HEAD
            <!-- <img src="${qrCode}" alt="QR Code" style="width:150px; height:150px;"/> -->
            <button class="btn btn-sm btn-outline-secondary" onclick="window.open('${qrCode}', '_blank')">
                Generate QR Code
            </button>
=======
            <a target='_blank' href='${qrURL}' style="color: white; text-decoration: underline; font-weight: 600;">
                ${qrURL}
            </a>
>>>>>>> d80d370d
            <br><br>
            <button class="btn btn-sm btn-outline-secondary" onclick="copyToClipboard('${shortURL}')">
                Copy URL
            </button>
        </div>
    `;
    const urlInput = document.getElementById('urlInput');
    urlInput.value = '';
    urlInput.classList.remove('is-valid', 'is-invalid');
    
    // Focus back to input for next URL
    setTimeout(() => urlInput.focus(), 100);
}

/**
 * Show error message
 * @param {string} message - The error message
 */
function showError(message) {
    document.getElementById('result').innerHTML = `
        <div class='alert alert-danger lead'>
            <strong>Error:</strong> ${message}
        </div>
    `;
}

/**
 * Clear result area
 */
function clearResult() {
    document.getElementById('result').innerHTML = '';
}

/**
 * Copy text to clipboard
 * @param {string} text - The text to copy
 */
function copyToClipboard(text) {
    if (navigator.clipboard) {
        navigator.clipboard.writeText(text).then(() => {
            // Show feedback
            const btn = event.target;
            const originalText = btn.textContent;
            btn.textContent = 'Copied!';
            setTimeout(() => {
                btn.textContent = originalText;
            }, 2000);
        }).catch(() => {
            // Fallback for older browsers
            fallbackCopyToClipboard(text);
        });
    } else {
        fallbackCopyToClipboard(text);
    }
}

/**
 * Fallback copy to clipboard for older browsers
 * @param {string} text - The text to copy
 */
function fallbackCopyToClipboard(text) {
    const textArea = document.createElement('textarea');
    textArea.value = text;
    document.body.appendChild(textArea);
    textArea.focus();
    textArea.select();
    try {
        document.execCommand('copy');
        const btn = event.target;
        const originalText = btn.textContent;
        btn.textContent = 'Copied!';
        setTimeout(() => {
            btn.textContent = originalText;
        }, 2000);
    } catch (err) {
        console.error('Failed to copy: ', err);
    }
    document.body.removeChild(textArea);
}<|MERGE_RESOLUTION|>--- conflicted
+++ resolved
@@ -120,16 +120,9 @@
                 ${shortURL}
             </a>
             <br><br>
-<<<<<<< HEAD
-            <!-- <img src="${qrCode}" alt="QR Code" style="width:150px; height:150px;"/> -->
-            <button class="btn btn-sm btn-outline-secondary" onclick="window.open('${qrCode}', '_blank')">
-                Generate QR Code
-            </button>
-=======
             <a target='_blank' href='${qrURL}' style="color: white; text-decoration: underline; font-weight: 600;">
                 ${qrURL}
             </a>
->>>>>>> d80d370d
             <br><br>
             <button class="btn btn-sm btn-outline-secondary" onclick="copyToClipboard('${shortURL}')">
                 Copy URL
